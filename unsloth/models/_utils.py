# Copyright 2023-present Daniel Han-Chen & the Unsloth team. All rights reserved.
#
# Licensed under the Apache License, Version 2.0 (the "License");
# you may not use this file except in compliance with the License.
# You may obtain a copy of the License at
#
#     http://www.apache.org/licenses/LICENSE-2.0
#
# Unless required by applicable law or agreed to in writing, software
# distributed under the License is distributed on an "AS IS" BASIS,
# WITHOUT WARRANTIES OR CONDITIONS OF ANY KIND, either express or implied.
# See the License for the specific language governing permissions and
# limitations under the License.

<<<<<<< HEAD
__version__ = "2025.1.2"
=======
__version__ = "2025.1.5"
>>>>>>> d8ad96b0

__all__ = [
    "SUPPORTS_BFLOAT16",
    "is_bfloat16_supported",

    "prepare_model_for_kbit_training",
    "xformers",
    "xformers_attention",
    "xformers_version",
    "__version__",
    "HAS_FLASH_ATTENTION",
    "HAS_FLASH_ATTENTION_SOFTCAPPING",
    "PRE_CHECK",
    "platform_system",
    "patch_tokenizer",
    "get_statistics",
    "Unsloth_Offloaded_Gradient_Checkpointer",
    "offload_to_disk",
    "offload_input_embeddings",
    "offload_output_embeddings",
    "unsloth_offloaded_gradient_checkpoint",
    "torch_compile_options",
    "patch_linear_scaling",
    "patch_llama_rope_scaling",
    "check_nvidia",
    "create_boolean_mask",
    "torch_amp_custom_fwd",
    "torch_amp_custom_bwd",
    "accelerate_old_send_to_device",
    "accelerate_new_send_to_device",
    "patch_gradient_accumulation_fix",
    "patch_compiling_bitsandbytes",
    "patch_regional_compilation",
    "patch_layernorm",
    "patch_torch_compile",
    "patch_model_and_tokenizer",

    "patch_unsloth_gradient_checkpointing",
    "unpatch_unsloth_gradient_checkpointing",
    "patch_gradient_checkpointing",
    "unpatch_gradient_checkpointing",

    "HAS_CUT_CROSS_ENTROPY",
    "EMPTY_LOGITS",
    "fused_linear_cross_entropy",
    "patch_unsloth_smart_gradient_checkpointing",
    "unpatch_unsloth_smart_gradient_checkpointing",

    "patch_compiled_autograd",
    "process_vision_info",
    "unsloth_compile_transformers",
    "patch_fast_lora",
]

import torch
from typing import Union, Optional, List, Any, Callable, Tuple
from platform import system as platform_system
platform_system = platform_system()
import numpy as np
import warnings, subprocess, re, inspect, psutil, os, math
from unsloth_zoo.utils import Version

from unsloth_zoo.tokenizer_utils import (
    patch_tokenizer as _patch_tokenizer,
)
from unsloth_zoo.patching_utils import (
    patch_compiling_bitsandbytes,
    patch_layernorm,
    patch_torch_compile,
    patch_model_and_tokenizer,
    patch_compiled_autograd,
)
from unsloth_zoo.gradient_checkpointing import (
    Unsloth_Offloaded_Gradient_Checkpointer,
    unsloth_offloaded_gradient_checkpoint,
    patch_unsloth_gradient_checkpointing,
    unpatch_unsloth_gradient_checkpointing,

    Unsloth_Gradient_Checkpointer,
    unsloth_gradient_checkpoint,
    patch_gradient_checkpointing,
    unpatch_gradient_checkpointing,

    patch_unsloth_smart_gradient_checkpointing,
    unpatch_unsloth_smart_gradient_checkpointing,
)
from unsloth_zoo.loss_utils import (
    HAS_CUT_CROSS_ENTROPY,
    fused_linear_cross_entropy,
)
from unsloth_zoo.vision_utils import (
    process_vision_info,
)
from unsloth_zoo.compiler import (
    get_transformers_model_type,
    unsloth_compile_transformers as _unsloth_compile_transformers,
)

# =============================================
# Disable some warnings which can get annoying
warnings.filterwarnings(action = "ignore", category = UserWarning,    module = "torch")
warnings.filterwarnings(action = "ignore", category = UserWarning,    module = "huggingface_hub")
warnings.filterwarnings(action = "ignore", category = FutureWarning,  module = "huggingface_hub")
warnings.filterwarnings(action = "ignore", category = UserWarning,    module = "trl")
warnings.filterwarnings(action = "ignore", category = FutureWarning,  module = "trl")
warnings.filterwarnings(action = "ignore", category = FutureWarning,  module = "xformers")
warnings.filterwarnings(action = "ignore", category = RuntimeWarning, module = "subprocess")
warnings.filterwarnings(action = "ignore", category = UserWarning,    module = "transformers")
warnings.filterwarnings(action = "ignore", category = FutureWarning,  module = "accelerate")
warnings.filterwarnings(action = "ignore", category = RuntimeWarning, module = "multiprocessing")
warnings.filterwarnings(action = "ignore", category = RuntimeWarning, module = "multiprocess")

# Stop "Special tokens have been added in the vocabulary, ..."
import logging
logging.getLogger("transformers.tokenization_utils_base").setLevel(logging.CRITICAL+1)

# Ignore logging messages
class HideLoggingMessage(logging.Filter):
    def __init__(self, text): self.text = text
    def filter(self, x): return not (self.text in x.getMessage())
pass

# The speedups for torchdynamo mostly come wih GPU Ampere or higher and which is not detected here.
from transformers.training_args import logger as transformers_training_args_logger
transformers_training_args_logger.addFilter(HideLoggingMessage("The speedups"))
del transformers_training_args_logger

# Using the default loss: `ForCausalLMLoss`.
try:
    from transformers.modeling_utils import logger as transformers_modeling_utils_logger
    transformers_modeling_utils_logger.addFilter(HideLoggingMessage("ForCausalLMLoss"))
    del transformers_modeling_utils_logger
except:
    pass

# The model weights are not tied. Please use the `tie_weights` method before using the `infer_auto_device` function.
try:
    from accelerate.utils.modeling import logger as accelerate_utils_modeling_logger
    accelerate_utils_modeling_logger.addFilter(HideLoggingMessage("The model weights are not tied"))
    del accelerate_utils_modeling_logger
except:
    pass

# Setting `pad_token_id` to `eos_token_id`
try:
    from transformers.generation.utils import logger as transformers_generation_utils_logger
    transformers_generation_utils_logger.addFilter(HideLoggingMessage("Setting `pad_token_id` to `eos_token_id`"))
    del transformers_generation_utils_logger
except:
    pass

# =============================================

# =============================================
# Edits all Config files to enable RoPE Scaling for all models

# Transformers had to update for Mistral Nemo 12b since Attention is (5120, 4096) now.
def patch_mistral_nemo_config(config):
    if "head_dim (" not in config:
        add_head_dim = "If it is not specified, will default to `8`.\n"\
            "        head_dim (`int`, *optional*, defaults to `hidden_size // num_attention_heads`):\n"\
            "            The attention head dimension."
        config = config.replace("If it is not specified, will default to `8`.", add_head_dim)

        add_head_dim = "num_key_value_heads=8,\n        head_dim=None,"
        config = config.replace("num_key_value_heads=8,", add_head_dim)

        add_head_dim = "self.sliding_window = sliding_window\n        self.head_dim = head_dim or hidden_size // num_attention_heads\n"
        config = config.replace("self.sliding_window = sliding_window", add_head_dim)
    pass
    return config
pass

from transformers import __version__ as transformers_version
from transformers import PretrainedConfig
model_architectures = ["llama", "mistral", "gemma", "gemma2", "qwen2", "granite"]

for model_name in model_architectures:
    config_filepath = f"transformers.models.{model_name}.configuration_{model_name}"
    model_filepath = f"transformers.models.{model_name}.modeling_{model_name}"
    config_filename = f"{model_name.title()}Config"
    exec(f"from {config_filepath} import {config_filename}", globals())

    try:
        config = inspect.getsource(eval(config_filename))
    except:
        continue
    if "rope_scaling" in config: continue
    config = re.sub(
        r"(\*\*kwargs)[\s]{0,}\,[\s]{0,}\)[\s]{0,}\:",
        r"rope_scaling=None,"\
        r"\n        **kwargs):\n"\
        r"\n        self.rope_scaling = rope_scaling\n",
        config,
    )

    # Just for Mistral Nemo
    if model_name == "mistral":
        if Version(transformers_version) <= Version("4.42.4"):
            config = patch_mistral_nemo_config(config)
    pass

    exec(config, globals())
    exec(f"import {config_filepath}", globals())
    exec(f"{config_filepath}.{config_filename} = {config_filename}", globals())
pass
# =============================================

# =============================================
# torch.cuda.amp.custom_fwd is deprecated >= 2.4
torch_version = torch.__version__
if Version(torch_version) < Version("2.4.0"):
    torch_amp_custom_fwd = torch.cuda.amp.custom_fwd
    torch_amp_custom_bwd = torch.cuda.amp.custom_bwd
else:
    torch_amp_custom_fwd = torch.amp.custom_fwd(device_type = "cuda")
    torch_amp_custom_bwd = torch.amp.custom_bwd(device_type = "cuda")
pass
# =============================================

# =============================================
# Fix KeyError: 'Cache only has 0 layers, attempted to access layer with index 0'
import transformers.cache_utils
if hasattr(transformers.cache_utils, "DynamicCache") and \
    transformers.cache_utils.DynamicCache.__getitem__.__name__ != "__cache_utils_getitem__":

    source = inspect.getsource(transformers.cache_utils.DynamicCache.__getitem__)
    start = source.find("def")
    spaces = start*" "
    source = source.split("\n")
    source = "\n".join(x[start:] for x in source)
    where = source.find("raise KeyError")
    source = source[:where] + \
        f"if len(self) == 0:\n{spaces}{spaces}"\
        "    raise RuntimeError('Unsloth: You must call `FastLanguageModel.for_inference(model)` before doing inference for Unsloth models.')\n" + \
        f"{spaces}{spaces}else:\n{spaces}{spaces}{spaces}" + source[where:]
    source = source.replace("__getitem__", "__cache_utils_getitem__", 1)
    exec(source)
    transformers.cache_utils.DynamicCache.__getitem__ = __cache_utils_getitem__
pass
# =============================================

# =============================================
# Weird Databricks errors
from transformers.utils import is_openai_available
if is_openai_available():
    try:
        from openai import OpenAI
    except:
        print("Unsloth: OpenAI failed to import - ignoring for now.")
        import transformers.utils
        def _is_openai_available(): return False
        transformers.utils.is_openai_available = _is_openai_available
    pass
pass 

# =============================================
# Get Flash Attention v2 if Ampere (RTX 30xx, A100)
import bitsandbytes as bnb
from transformers import AutoTokenizer
from transformers.utils.import_utils import _is_package_available

major_version, minor_version = torch.cuda.get_device_capability()
SUPPORTS_BFLOAT16 = False
HAS_FLASH_ATTENTION = False
HAS_FLASH_ATTENTION_SOFTCAPPING = False

if major_version >= 8:
    SUPPORTS_BFLOAT16 = True
    if _is_package_available("flash_attn"):
        # Check for CUDA linking errors "undefined symbol: _ZNK3c106SymIntltEl"
        try:
            from flash_attn.flash_attn_interface import flash_attn_cuda
            HAS_FLASH_ATTENTION = True

            # Also check for softcapping
            from flash_attn import __version__ as flash_attn_version
            HAS_FLASH_ATTENTION_SOFTCAPPING = Version(flash_attn_version) >= Version("2.6.3")
            if not HAS_FLASH_ATTENTION_SOFTCAPPING:
                print(
                    "Unsloth: If you want to finetune Gemma 2, upgrade flash-attn to version 2.6.3 or higher!\n"\
                    "Newer versions support faster and less memory usage kernels for Gemma 2's attention softcapping!\n"\
                    "To update flash-attn, do the below:\n"\
                    '\npip install --no-deps --upgrade "flash-attn>=2.6.3"'
                )
        except:
            print(
                "Unsloth: Your Flash Attention 2 installation seems to be broken?\n"\
                "A possible explanation is you have a new CUDA version which isn't\n"\
                "yet compatible with FA2? Please file a ticket to Unsloth or FA2.\n"\
                "We shall now use Xformers instead, which does not have any performance hits!\n"\
                "We found this negligible impact by benchmarking on 1x A100."
            )

            # Stop Flash Attention from importing!
            import transformers.utils.import_utils
            transformers.utils.import_utils.is_flash_attn_2_available = lambda *args, **kwargs: False
            import transformers.utils
            transformers.utils.is_flash_attn_2_available = lambda *args, **kwargs: False

            HAS_FLASH_ATTENTION = False
        pass
    else:
        HAS_FLASH_ATTENTION = False
else:
    # Tri Dao's benchmark shows xformers is faster for now.
    HAS_FLASH_ATTENTION = False
pass

from transformers.models.llama.modeling_llama import logger

# =============================================
# Get Xformers
try:
    from xformers import __version__ as xformers_version
    # Temporarily disable 0.0.27 and higher - inference issues
    if False: #Version(xformers_version) >= Version("0.0.27"):
        raise ImportError(
            "Unsloth: If you are in Colab, we updated the top cell install instructions - please change it to below "\
            "then press Disconnect Runtime and then Restart it.\n"\
            "\n"\
            "%%capture\n"
            "# Installs Unsloth, Xformers (Flash Attention) and all other packages!\n"
            '!pip install "unsloth[colab-new] @ git+https://github.com/unslothai/unsloth.git"\n'
            '!pip install --no-deps "xformers<=0.0.27" trl peft accelerate bitsandbytes\n'\
            '\n'\
            f"Otherwise in local machines, your xformers version of {xformers_version} is too new.\n"\
            'Please downgrade xformers via `pip install --force-reinstall "xformers<=0.0.27"'
        )
    pass

    if   Version(torch_version) < Version("2.2.0") and Version(xformers_version) >= Version("0.0.24"):
        raise ImportError(
            f"Unsloth: You have torch = {torch_version} but xformers = {xformers_version}.\n"\
            f"Please install xformers < 0.0.24 for torch = {torch_version}."
        )
    elif Version(torch_version) < Version("2.3.0") and Version(xformers_version) >= Version("0.0.26"):
        raise ImportError(
            f"Unsloth: You have torch = {torch_version} but xformers = {xformers_version}.\n"\
            f"Please install xformers < 0.0.26 for torch = {torch_version}."
        )
    elif Version(torch_version) < Version("2.4.0") and Version(xformers_version) > Version("0.0.27"):
        raise ImportError(
            f"Unsloth: You have torch = {torch_version} but xformers = {xformers_version}.\n"\
            f"Please install xformers <= 0.0.27 for torch = {torch_version}."
        )
    pass

    from xformers._cpp_lib import _register_extensions
    try:
        _register_extensions() # Check if C++ modules are loaded correctly
    except Exception as error:
        raise ImportError(
            "Unsloth: Xformers was not installed correctly.\n"\
            "Please install xformers separately first.\n"\
            "Then confirm if it's correctly installed by running:\n"\
            "python -m xformers.info\n\n"
            "Longer error message:\n" + str(error)
        )
    pass
    import xformers.ops.fmha as xformers
    xformers_attention = xformers.memory_efficient_attention
except:
    xformers = None
    xformers_attention = None
    xformers_version = None
pass

# Check TRL version
from trl import __version__ as trl_version
# Unsloth now supports all TRL versions!
if False:#Version(trl_version) >= Version("0.9.0"):
    raise ImportError(
        "Unsloth: If you are in Colab, we updated the top cell install instructions - please change it to below "\
        "then press Disconnect Runtime and then Restart it.\n"\
        "\n"\
        "%%capture\n"
        "# Installs Unsloth, Xformers (Flash Attention) and all other packages!\n"
        '!pip install "unsloth[colab-new] @ git+https://github.com/unslothai/unsloth.git"\n'
        '!pip install --no-deps "xformers<=0.0.27" trl peft accelerate bitsandbytes\n'\
        '\n'\
        f"Otherwise in local machines, your TRL version of {trl_version} is too new.\n"\
        'Please downgrade TRL via `pip install --force-reinstall trl'
    )
pass

# =============================================
# Fix new Xformers versions TypeError: Multiple dispatch failed for 'torch._ops.aten.to.dtype_layout'
accelerate_old_send_to_device = None
accelerate_new_send_to_device = None
if xformers_version is not None and Version(xformers_version) >= Version("0.0.27"):
    import accelerate.utils.operations
    if hasattr(accelerate.utils.operations, "send_to_device") and \
        accelerate.utils.operations.send_to_device.__name__ != "_fixed_send_to_device":
        accelerate_old_send_to_device = accelerate.utils.operations.send_to_device
        from accelerate.utils.operations import *
        send_to_device = inspect.getsource(accelerate.utils.operations.send_to_device)
        send_to_device = re.sub(
            r"([ ]{4,})return tensor\.to\(device\)",
            r"\1try: return tensor.to(device)\n\1except: return tensor",
            send_to_device,
        ).replace("def send_to_device", "def _fixed_send_to_device")
        exec(send_to_device)
        # accelerate.utils.operations.send_to_device = _fixed_send_to_device
        accelerate_new_send_to_device = _fixed_send_to_device
    pass
pass

# Transformers 4.46 breaks dynamic caching. This is a hack
import transformers.generation.configuration_utils
if hasattr(transformers.generation.configuration_utils, "ALL_CACHE_IMPLEMENTATIONS"):
    if type(transformers.generation.configuration_utils.ALL_CACHE_IMPLEMENTATIONS) is list:
        transformers.generation.configuration_utils.ALL_CACHE_IMPLEMENTATIONS.append("dynamic")
    pass
pass
# =============================================

# =============================================
# Torch compile settings
UNSLOTH_COMPILE_DEBUG         = os.environ.get("UNSLOTH_COMPILE_DEBUG",         "0") == "1"
UNSLOTH_COMPILE_MAXIMUM       = os.environ.get("UNSLOTH_COMPILE_MAXIMUM",       "0") == "1"
UNSLOTH_COMPILE_IGNORE_ERRORS = os.environ.get("UNSLOTH_COMPILE_IGNORE_ERRORS", "1") == "1"
# Just remove max_autotune_gemm warning
import functools
@functools.lru_cache(None)
def is_big_gpu(index):
    sms = torch.cuda.get_device_properties(index).multi_processor_count
    if sms < 80:  # V100
        # log.warning("not enough SMs to use max_autotune_gemm mode")
        return False
    return True
import torch._inductor.utils
torch._inductor.utils.is_big_gpu = is_big_gpu
patch_torch_compile(
    debug = UNSLOTH_COMPILE_DEBUG,
    O3 = UNSLOTH_COMPILE_MAXIMUM,
    ignore_errors = UNSLOTH_COMPILE_IGNORE_ERRORS,
)

torch_compile_options = {
    "epilogue_fusion"   : True,
    "max_autotune"      : True,
    "shape_padding"     : True,
    "trace.enabled"     : UNSLOTH_COMPILE_DEBUG,
    "triton.cudagraphs" : False,
}

import accelerate
def torch_compile_kwargs(*args, **kwargs):
    print("Unsloth: Enabled auto compiling")
    return {"dynamic" : True, "fullgraph" : False, "options" : torch_compile_options,}
pass

accelerate.utils.dataclasses.TorchDynamoPlugin.to_kwargs = torch_compile_kwargs
accelerate.utils.TorchDynamoPlugin.to_kwargs             = torch_compile_kwargs
accelerate.accelerator.TorchDynamoPlugin.to_kwargs       = torch_compile_kwargs
del accelerate

def patch_regional_compilation():
    # Regional torch 2.5 Recompilation - weirdly very slow??
    if torch.nn.ModuleList.__name__ == "UnslothModuleList": return
    # Only works for torch 2.5
    if Version(torch.__version__) < Version("2.5.0"): return

    old_module_list = torch.nn.ModuleList
    os.environ["UNSLOTH_PATCHED"] = "1"

    def UnslothModuleList(*args, **kwargs):
        if len(args) == 1 and len(kwargs) == 0 and type(args[0]) is list:
            args = [old_module_list([torch.compile(x, dynamic = True, options = torch_compile_options, fullgraph = False) for x in args[0]])]
        return old_module_list(*args, **kwargs)
    pass
    UnslothModuleList.__doc__ = old_module_list.__doc__

    torch.nn.ModuleList = UnslothModuleList
    return
pass

# =============================================

def prepare_model_for_kbit_training(
    model                      : Any,
    use_gradient_checkpointing : Optional = True,
    use_reentrant              : Optional[bool] = True,
) -> Any:
    """
    Calculates where to place the gradient checkpoints given n_layers.
    We also freeze all other layers's gradients

    Args:
        model: Any LlamaModel with layers.
        use_gradient_checkpointing (`bool`, *optional*):
            Default enabled. Provides memory savings by not saving all activations,
            but only some.
        use_reentrant (`bool`, *optional*):
            https://github.com/pytorch/pytorch/blob/main/torch/utils/checkpoint.py#L354
            Optimal gradient checkpointing algorithm which will be the default in
            future Pytorch versions.
    """

    # Freeze all parameters except LoRA
    with torch.no_grad():
        for name, param in model.named_parameters():
            if ".lora_A." in name or ".lora_B." in name or ".lora_magnitude_vector" in name:
                param.requires_grad_(True)
                # Also must be in float32!
                if param.dtype != torch.float32:
                    name = name.replace("base_model", "model", 1)
                    layer_number = re.search(r"\.[\d]{1,}\.", name).group(0)
                    name = name.replace(layer_number, f"[{layer_number[1:-1]}].")
                    name = name.replace(".weight", "", 1)
                    exec(f"{name}.to(torch.float32)")
                pass
            else:
                param.requires_grad_(False)
        pass
    pass

    # Gradient checkpointing!
    if use_gradient_checkpointing == "unsloth":

        # Saves VRAM!
        original_model = model
        while hasattr(original_model, "model"):
            original_model._offloaded_gradient_checkpointing = True
            original_model = original_model.model
        pass
        original_model._offloaded_gradient_checkpointing = True
        
        model.gradient_checkpointing_enable()

    elif use_gradient_checkpointing == True:
        model.gradient_checkpointing_enable()
    pass

    # If use_reentrant = True which is the Pytorch default, we just make the input requires_grad.
    if use_reentrant:
        if hasattr(model, "enable_input_require_grads"):
            model.enable_input_require_grads()
        else:
            def make_inputs_require_grad(module, input, output):
                output.requires_grad_(True)
            model.get_input_embeddings().register_forward_hook(make_inputs_require_grad)
    pass

    return model
pass

# =============================================
# Weirdly LoraLayer.update_layer downcasts PEFT layers to float16??
# For mixed precision, we need it to be in float32 not float16.
from peft import __version__ as peft_version
if Version(peft_version) < Version("0.12.0"):
    from peft.tuners.lora.layer import LoraLayer
    try:
        source = inspect.getsource(LoraLayer.update_layer)
        text = "if weight is not None:\n"
        start = source.find(text) + len(text)
        end = source.find("self.to(weight.device)", start)
        spaces = re.findall(r"^([ ]{1,})break", source, flags = re.MULTILINE)[0]
        source = source.replace(source[start : end], spaces)
        spaces = len(re.match(r"[\s]{1,}", source).group(0))
        lines = source.split("\n")
        source = "\n".join(x[spaces:] for x in lines)
        source = re.sub("([^\.])nn\.", r"\1torch.nn.", source)
        source = source.replace("def update_layer", "def LoraLayer_update_layer")
        exec(source, globals())

        # Fix up incorrect downcasting of LoRA weights
        from peft.tuners.lora.layer import LoraLayer
        LoraLayer.update_layer = LoraLayer_update_layer
        from peft.tuners.lora import LoraLayer
        LoraLayer.update_layer = LoraLayer_update_layer
    except:
        logger.warning_once(
            "Unsloth unsuccessfully patched LoraLayer.update_layer. Please file a bug report.\n"\
            "Luckily, your training run will still work in the meantime!"
        )
    pass
pass

# =============================================

import psutil
def _get_statistics(statistics = None, force_download = True):
    # We log some basic stats about which environment is being used.
    # We simply download a README.md file from HF - all data is made public.
    # This is simply so we can check if some envs are broken or not.
    # You can disable this by commenting the below out
    try:
        n_cpus = psutil.cpu_count(logical = False)
        keynames = "\n" + "\n".join(os.environ.keys())
        if statistics is not None: pass
        elif "\nCOLAB_"  in keynames and n_cpus == 1: statistics = "colab"
        elif "\nCOLAB_"  in keynames: statistics = "colabpro"
        elif "\nKAGGLE_" in keynames: statistics = "kaggle"
        elif "\nRUNPOD_" in keynames: statistics = "runpod"
        elif "\nAWS_"    in keynames: statistics = "aws"
        elif "\nAZURE_"  in keynames: statistics = "azure"
        # elif "\nK_" in keynames or "\nFUNCTION_" in keynames: statistics = "gcp"
        elif "\nINVOCATION_ID" in keynames: statistics = "lambda"
        # else: statistics = "other"
        else:
            def try_vllm_check():
                vendor_files = (
                    "/sys/class/dmi/id/product_version",
                    "/sys/class/dmi/id/bios_vendor",
                    "/sys/class/dmi/id/product_name",
                    "/sys/class/dmi/id/chassis_asset_tag",
                    "/sys/class/dmi/id/sys_vendor",
                )
                from pathlib import Path
                for vendor_file in vendor_files:
                    path = Path(vendor_file)
                    if path.is_file():
                        file_content = path.read_text().lower()
                        if   "amazon"                in file_content: return "aws"
                        elif "microsoft corporation" in file_content: return "azure"
                        elif "google"                in file_content: return "gcp"
                return "other"
            pass
            try:    statistics = try_vllm_check()
            except: statistics = "other"
        pass
        if statistics is not None:
            from transformers import AutoModelForCausalLM
            stats_model = AutoModelForCausalLM.from_pretrained(
                f"unslothai/{statistics}",
                force_download = force_download,
            )
            del stats_model
        pass
    except:
        pass
pass


def get_statistics():
    # We log some basic stats about which environment is being used.
    # We simply download a README.md file from HF - all data is made public.
    # This is simply so we can check if some envs are broken or not.
    # You can disable this by setting UNSLOTH_DISABLE_STATISTICS
    import os
    if "UNSLOTH_DISABLE_STATISTICS" in os.environ: return
    from huggingface_hub.utils import disable_progress_bars, enable_progress_bars, are_progress_bars_disabled
    disabled = False
    if not are_progress_bars_disabled():
        disable_progress_bars()
        disabled = True
    pass
    _get_statistics(None)
    _get_statistics("repeat", force_download = False)
    try:
        vram = torch.cuda.get_device_properties(0).total_memory / 1024 / 1024 / 1024
        if   vram <= 8 : vram = 8
        elif vram <= 16: vram = 16
        elif vram <= 20: vram = 20
        elif vram <= 24: vram = 24
        elif vram <= 40: vram = 40
        elif vram <= 48: vram = 48
        elif vram <= 80: vram = 80
        else: vram = 96
        _get_statistics(f"vram-{vram}")
    except:
        pass
    pass
    try:
        devices = torch.cuda.device_count()
        _get_statistics(f"{devices if devices <= 8 else 9}")
    except:
        pass
    if disabled: enable_progress_bars()
pass


# =============================================
# Fixes Bitsandbytes to remove missing warnings
from transformers.utils.quantization_config import BitsAndBytesConfig, QuantizationMethod
from inspect import getsource
from accelerate.utils.dataclasses import DistributedType
BitsAndBytesConfig__init__ = getsource(BitsAndBytesConfig.__init__)
BitsAndBytesConfig__init__ = re.sub(
    r"if[\s]{1,}kwargs\:[\s]{1,}.+?\n",
    "",
    BitsAndBytesConfig__init__,
    flags = re.MULTILINE,
)
BitsAndBytesConfig__init__ = BitsAndBytesConfig__init__.split("\n")
length_spaces = len(re.match(r"[\s]{1,}", BitsAndBytesConfig__init__[0]).group(0))
BitsAndBytesConfig__init__ = "\n".join(x[length_spaces:] for x in BitsAndBytesConfig__init__)
BitsAndBytesConfig__init__ = BitsAndBytesConfig__init__.replace(
    "__init__",
    "_BitsAndBytesConfig__init__",
)

def _prepare_backend(
    self, cpu = False, sagemaker_dp = False, backend: str = None,
) -> tuple[str, DistributedType]:
    return None, DistributedType.NO
pass
import accelerate.state
accelerate.state.PartialState._prepare_backend = _prepare_backend

import accelerate.accelerator
prepare = inspect.getsource(accelerate.accelerator.Accelerator.prepare)
prepare = prepare.split("\n")
spaces = prepare[0].find("def")
prepare = "\n".join(x[spaces:] for x in prepare)
x = "for obj in args:"
s = " "*spaces
prepare = prepare.replace(x, f'self.state.distributed_type = DistributedType.NO\n{s}{x}', 1)
exec(prepare, globals())
accelerate.accelerator.Accelerator.prepare = prepare

exec(BitsAndBytesConfig__init__, globals())

import transformers.utils.quantization_config
transformers.utils.quantization_config.BitsAndBytesConfig.__init__ = _BitsAndBytesConfig__init__
# =============================================

# Offloading to disk for modules (lm_head, embed_tokens)
import pickle

def offload_to_disk(W, model, name, temporary_location : str = "_unsloth_temporary_saved_buffers"):
    file_location = os.path.join(temporary_location, model.config._name_or_path)
    if not os.path.exists(file_location):
        os.makedirs(file_location)
    pass

    filename = os.path.join(file_location, f"{name}.pt")
    W = W.weight if hasattr(W, "weight") else W
    torch.save(W, filename, pickle_module = pickle, pickle_protocol = pickle.HIGHEST_PROTOCOL,)
    offloaded_W = torch.load(filename, map_location = "cpu", mmap = True)
    offloaded_W._offloaded_file_location = filename
    return offloaded_W
pass


def offload_input_embeddings(model, temporary_location : str = "_unsloth_temporary_saved_buffers"):
    offloaded_W = offload_to_disk(model.get_input_embeddings(), model, "input_embeddings", temporary_location)
    new_input_embeddings = torch.nn.Embedding.from_pretrained(offloaded_W)
    new_input_embeddings._offloaded_file_location = offloaded_W._offloaded_file_location
    model.set_input_embeddings(new_input_embeddings)
    return
pass


def offload_output_embeddings(model, temporary_location : str = "_unsloth_temporary_saved_buffers"):
    offloaded_W = offload_to_disk(model.get_output_embeddings(), model, "output_embeddings", temporary_location)

    new_output_embeddings = torch.nn.Linear(1, 1, bias = None)
    del new_output_embeddings.weight
    new_output_embeddings.weight = offloaded_W
    new_output_embeddings.in_features  = offloaded_W.shape[1]
    new_output_embeddings.out_features = offloaded_W.shape[0]

    new_output_embeddings._offloaded_file_location = offloaded_W._offloaded_file_location
    model.set_output_embeddings(new_output_embeddings)
    return
pass


# Fixes a weird Torch 2.3 bug which says T4s have bfloat16
def is_bfloat16_supported():
    return SUPPORTS_BFLOAT16
pass


# Patches models to add RoPE Scaling
def patch_linear_scaling(
    model_name = "gemma2",
    rope_module = None,
    scaled_rope_module = None,
    attention_module = None,
):
    assert(rope_module is not None and scaled_rope_module is not None)
    assert(attention_module is not None)

    rope_name = rope_module.__name__
    scaled_rope_name = scaled_rope_module.__name__
    model_filepath = f"transformers.models.{model_name}.modeling_{model_name}"
    exec_code = \
        f"import torch.nn as nn\n"\
        f"from typing import Union, Optional, List, Any, Callable, Tuple\n"\
        f"from {model_filepath} import logger, "\
        f"{model_name.title()}Attention, {model_name.title()}Config"

    try:
        function = inspect.getsource(attention_module.__init__)
    except:
        # Most likely already patched!
        return None, None
    where = function.find("def")
    function = function.split("\n")
    function = "\n".join(x[where:] for x in function)
    init_name = f"{model_name.title()}Attention__init__"
    function = function.replace("def __init__", f"def {init_name}")
    function = function.replace(
        "super().__init__()",
        f"super({model_name.title()}Attention, self).__init__()",
    )
    fix_rope_function = """
    if getattr(self.config, "rope_scaling", None) is None:
        self.rotary_emb = {rope_function}(
            dim = self.head_dim,
            max_position_embeddings=self.max_position_embeddings,
            base=self.rope_theta,
        )
    else:
        scaling_type = self.config.rope_scaling["type"]
        scaling_factor = self.config.rope_scaling["factor"]
        if scaling_type == "linear":
            self.rotary_emb = {scaled_rope_function}(
                dim = self.head_dim,
                max_position_embeddings=self.max_position_embeddings,
                scaling_factor=scaling_factor,
                base=self.rope_theta,
            )
        else:
            raise ValueError(f"Unknown RoPE scaling type {{scaling_type}}")
    pass
    """
    fix_rope_function = fix_rope_function.format(
        rope_function        = rope_module.__name__,
        scaled_rope_function = scaled_rope_module.__name__,
    )
    rotary_emb = re.findall(
        "self.rotary_emb = .+?\)", function,
        flags = re.DOTALL | re.MULTILINE,
    )
    if len(rotary_emb) == 0: return None, function
    rotary_emb = rotary_emb[0]
    function = function.replace(rotary_emb, fix_rope_function, 1)
    function = exec_code + "\n\n" + function
    return init_name, function
pass


# Patches for Llama-3 LlamaExtendedRotaryEmbedding
def patch_llama_rope_scaling(
    model_name = "llama",
    rope_module = None,
    scaled_rope_module = None,
    extended_rope_module = None,
    attention_module = None,
    longrope_module = None,
):
    assert(\
        rope_module is not None and \
        scaled_rope_module is not None and \
        extended_rope_module is not None
    )
    assert(attention_module is not None)

    rope_name = rope_module.__name__
    scaled_rope_name = scaled_rope_module.__name__
    model_filepath = f"transformers.models.{model_name}.modeling_{model_name}"
    exec_code = \
        f"import torch.nn as nn\n"\
        f"from typing import Union, Optional, List, Any, Callable, Tuple\n"\
        f"from {model_filepath} import logger, "\
        f"{model_name.title()}Attention, {model_name.title()}Config"

    try:
        function = inspect.getsource(attention_module.__init__)
    except:
        # Most likely already patched!
        return None, None
    where = function.find("def")
    function = function.split("\n")
    function = "\n".join(x[where:] for x in function)
    init_name = f"{model_name.title()}Attention__init__"
    function = function.replace("def __init__", f"def {init_name}")
    function = function.replace(
        "super().__init__()",
        f"super({model_name.title()}Attention, self).__init__()",
    )
    fix_rope_function = """
    if getattr(self.config, "rope_scaling", None) is None:
        self.rotary_emb = {rope_function}(
            dim = self.head_dim,
            max_position_embeddings=self.max_position_embeddings,
            base=self.rope_theta,
        )
    else:
        scaling_type1 = self.config.rope_scaling.get("type", None)
        scaling_type2 = self.config.rope_scaling.get("rope_type", None)
        scaling_type = scaling_type1 if scaling_type1 is not None else scaling_type2
        scaling_factor = self.config.rope_scaling.get("factor")

        if scaling_type == "linear":
            self.rotary_emb = {scaled_rope_function}(
                dim = self.head_dim,
                max_position_embeddings=self.max_position_embeddings,
                scaling_factor=scaling_factor,
                base=self.rope_theta,
            )
        elif scaling_type == "llama3":
            self.rotary_emb = {extended_rope_function}(
                dim = self.head_dim,
                max_position_embeddings=self.max_position_embeddings,
                base=self.rope_theta,
            )
        elif scaling_type == "longrope":
            self.rotary_emb = {longrope_rope_function}(
                dim = self.head_dim,
                max_position_embeddings = self.max_position_embeddings,
                original_max_position_embeddings = self.config.original_max_position_embeddings,
                base = self.rope_theta,
                short_factor = self.config.rope_scaling['short_factor'],
                long_factor  = self.config.rope_scaling['long_factor' ],
            )
        else:
            raise ValueError(f"Unknown RoPE scaling type {{scaling_type}}")
    pass
    """

    fix_rope_function = fix_rope_function.format(
        rope_function          = rope_module.__name__,
        scaled_rope_function   = scaled_rope_module.__name__,
        extended_rope_function = extended_rope_module.__name__,
        longrope_rope_function = \
            (longrope_module if longrope_module is not None else rope_module).__name__
    )
    rotary_emb = re.findall(
        "self.rotary_emb = .+?\)", function,
        flags = re.DOTALL | re.MULTILINE,
    )
    if len(rotary_emb) == 0: return None, function
    rotary_emb = rotary_emb[0]
    function = function.replace(rotary_emb, fix_rope_function, 1)
    function = exec_code + "\n\n" + function
    return init_name, function
pass


def check_nvidia():
    # Unsloth doesn't work yet on AMD devices - we're working on it!
    output = np.array([0,])
    try:
        output = subprocess.check_output("nvidia-smi --query-gpu=memory.used --format=csv", shell = True)
        output = re.findall(rb'([\d]{1,})[\s]{1,}M', output)
        output = np.array([int(x.decode('utf-8'))/1024 for x in output])
    except:
        if not torch.cuda.is_available():
            raise RuntimeError("Unsloth: We do not support AMD / Intel machines yet - it is a work in progress!")    
    return output
pass
PRE_CHECK = check_nvidia()


def create_boolean_mask(n = 4096, sliding_window = 2048):
    # Creates a boolean mask for attention
    mask = torch.ones(n, n, dtype = torch.bool)
    if sliding_window == 0:
        return torch.triu(mask, diagonal = 1, out = mask)
    pass
    torch.triu(mask, diagonal = 0, out = mask)
    torch.triu(mask.T, diagonal = -sliding_window, out = mask.T)
    mask = mask.T
    torch.logical_not(mask, out = mask)
    return mask
pass


def test_mask_creation():
    from transformers.modeling_attn_mask_utils import AttentionMaskConverter
    for n in range(2, 23):
        for s in range(1, 23):
            correct_mask = AttentionMaskConverter(
                is_causal = True,
                sliding_window = s,
            ).to_causal_4d(1, n, n, dtype = torch.float16,).squeeze(0).squeeze(0)
            correct_mask = (correct_mask == correct_mask.min())
            our_mask = create_boolean_mask(n = n, sliding_window = s)
            assert(torch.all(correct_mask == our_mask))
        pass
        correct_mask = AttentionMaskConverter(
            is_causal = True,
            sliding_window = None,
        ).to_causal_4d(1, n, n, dtype = torch.float16,).squeeze(0).squeeze(0)
        correct_mask = (correct_mask == correct_mask.min())
        our_mask = create_boolean_mask(n = n, sliding_window = 0)
        assert(torch.all(correct_mask == our_mask))
    pass
pass


def _unsloth_get_batch_samples(self, epoch_iterator, num_batches):
    batch_samples = []
    num_items_in_batch = None

    # Check if model allows **kwargs
    model = self.model
    f = model.base_model.model.forward if hasattr(model, "base_model") else model.forward
    has_kwargs = tuple(inspect.signature(f).parameters.values())[-1].kind == inspect._VAR_KEYWORD

    # Iterate to find all batches
    for _ in range(num_batches):
        try:
            batch_samples += [next(epoch_iterator)]
        except StopIteration:
            break
    pass

    # Get num_items_in_batch
    if has_kwargs and len(batch_samples) > 0 and "labels" in batch_samples[0]:
        try:
            num_items_in_batch = sum(
                [(x["labels"][..., 1:] != -100).sum() for x in batch_samples]
            )
            
            if self.args.average_tokens_across_devices:
                num_items_in_batch = self.accelerator.gather(num_items_in_batch).sum().item()

            if torch.is_tensor(num_items_in_batch):
                num_items_in_batch = num_items_in_batch.item()

        except Exception as exception:
            logger.warning_once(exception)
    pass

    return batch_samples, num_items_in_batch
pass


def _unsloth_pre_compute_loss(self, model, inputs, *args, **kwargs):
    num_items_in_batch = None

    if "num_items_in_batch" in kwargs:
        num_items_in_batch = kwargs["num_items_in_batch"]
        if num_items_in_batch is None:
            # Remove it since the model does not support it!
            kwargs.pop("num_items_in_batch")
        elif "num_items_in_batch" not in inputs:
            inputs["num_items_in_batch"] = num_items_in_batch
        pass
    pass

    if num_items_in_batch is None:
        name = (model.base_model.model if hasattr(model, "base_model") else model).__class__.__name__
        logger.warning_once(
            f"Unsloth: Not an error, but {name} does not accept `num_items_in_batch`.\n"\
            "Using gradient accumulation will be very slightly less accurate.\n"\
            "Read more on gradient accumulation issues here: https://unsloth.ai/blog/gradient"
        )
    pass
    return self._old_compute_loss(model, inputs, *args, **kwargs)
pass


def patch_gradient_accumulation_fix(Trainer):
    # Fixes gradient accumulation 
    import inspect
    if hasattr(Trainer, "get_batch_samples"):
        if Trainer.get_batch_samples.__name__ == "_unsloth_get_batch_samples": return
        if \
            not inspect.getsource(Trainer.get_batch_samples).strip()\
            .endswith("return batch_samples, num_items_in_batch"):

            raise NotImplementedError("Unsloth: Please make a Github issue immediately!!")
        else:
            if Trainer.get_batch_samples.__name__ != "_unsloth_get_batch_samples":
                Trainer.get_batch_samples = _unsloth_get_batch_samples
            pass

            # Also fix passing in num_items_in_batch
            if not hasattr(Trainer, "_old_compute_loss"):
                Trainer._old_compute_loss = Trainer.compute_loss
                Trainer.compute_loss = _unsloth_pre_compute_loss
            pass
        pass
    else:
        logger.warning_once(
            "Unsloth: We fixed a gradient accumulation bug, "\
            "but it seems like you don't have the latest transformers version!\n"\
            "Please update transformers, TRL and unsloth via:\n"\
            '`pip install --upgrade --no-cache-dir --no-deps unsloth transformers git+https://github.com/huggingface/trl.git`'
        )
    pass

    # Also fix up loss scaling ie negate loss *= self.args.gradient_accumulation_steps
    if Trainer.training_step.__name__ == "_unsloth_training_step": return
    if "num_items_in_batch" not in inspect.signature(Trainer.training_step).parameters: return

    function = inspect.getsource(Trainer.training_step)
    where = function.find("def")
    function = function.split("\n")
    function = "\n".join(x[where:] for x in function)

    # Import all variables that need importing
    import transformers.trainer
    items_in_trainer = dir(transformers.trainer)
    good_items = []
    for item in items_in_trainer:
        # TODO: Support Deepspeed
        if item.startswith(("deepspeed", "xm", "met", "smp")): continue
        if item in function: good_items.append(item)
    pass
    exec("from transformers.trainer import (" + ", ".join(x for x in good_items) + ")", globals())

    # Accelerate does / self.args.gradient_accumulation_steps internally, so if we already
    # summed it up and did the division before hand, we have to negate it.
    function = function.replace(
        "loss *= self.args.gradient_accumulation_steps",
        "if num_items_in_batch is not None: loss *= self.args.gradient_accumulation_steps",
    )
    function = function.replace("def training_step", "def _unsloth_training_step", 1)

    # Fix 4.47.0 issue where num_items_in_batch was removed
    # See https://github.com/huggingface/transformers/pull/35121
    function = function.replace(
        "if self.model_accepts_loss_kwargs:",
        "if False:",
    )

    # Fix when num_items_in_batch is nothing
    # https://github.com/huggingface/transformers/pull/35207
    function = re.sub(
        r"else:\n"\
        r"([\s]{4,})self\.accelerator\.backward\(loss, \*\*kwargs\)\n"\
        r"(.+?)if num_items_in_batch is None\:\n"\
        r"(.+?)return loss\.detach\(\) \/ self\.args\.gradient_accumulation_steps",

        "else:\n"\
        "\2if num_items_in_batch is None:\n"\
        "\3loss = loss / self.args.gradient_accumulation_steps\n"\
        "\1self.accelerator.backward(loss, **kwargs)",
        
        function,
    )
    
    exec(function, globals())
    Trainer.training_step = _unsloth_training_step
pass


def patch_tokenizer(model, tokenizer):
    model, tokenizer = _patch_tokenizer(model, tokenizer)
    if model is not None:
        model.config.update({"unsloth_version" : __version__})
    return model, tokenizer
pass


def patch_fast_lora():
    import peft.tuners.lora.bnb
    peft.tuners.lora.bnb.Linear4bit.forward = fast_lora_forward
pass


def unsloth_compile_transformers(
    model_name,
    token                   = None,
    revision                = None,
    trust_remote_code       = False,
    sdpa_dynamic_mask       = True,
    sdpa_bool_masks         = True,
    sdpa_gqa_replace        = True,
    sdpa_dynamic_compile    = True,
    compile_attention       = True,
    disable_causal_masks    = True,
    compile_torch_modules   = True,
    compile_custom_modules  = True,
    compile_function_calls  = True,
    fuse_lm_head            = True,
    gradient_checkpointing  = True,
    manual_replacements     = True,
    fast_lora_forwards      = True,
    fast_residual_stream    = True,
    accurate_accumulation   = True,
    epilogue_fusion         = True,
    max_autotune            = False,
    shape_padding           = True,
    cudagraphs              = False,
    debug                   = False,
    fullgraph               = True,
    import_from_cache       = False,
    disable                 = False,
    return_logits           = False,
):
    if Version(torch_version) < Version("2.4.0"):
        print(
            "="*30 + \
            "Unsloth: Unfortunately Unsloth vision and other newer optimized models need Torch 2.4 or later.\n"\
            f"You have Torch version {torch_version}. Please upgrade your Torch version by visiting https://pytorch.org/\n"\
            "For now your models will not get optimized, but will still work for now!"
        )
        return
    pass

    model_types = get_transformers_model_type(
        model_name        = model_name,
        token             = token,
        revision          = revision,
        trust_remote_code = trust_remote_code,
    )

    if disable: return

    for model_type in model_types:
        _unsloth_compile_transformers(
            model_type,
            sdpa_dynamic_mask      = sdpa_dynamic_mask,
            sdpa_bool_masks        = sdpa_bool_masks,
            sdpa_gqa_replace       = sdpa_gqa_replace,
            sdpa_dynamic_compile   = sdpa_dynamic_compile,
            compile_attention      = compile_attention,
            disable_causal_masks   = disable_causal_masks,
            compile_torch_modules  = compile_torch_modules,
            compile_custom_modules = compile_custom_modules,
            compile_function_calls = compile_function_calls,
            fuse_lm_head           = fuse_lm_head,
            gradient_checkpointing = gradient_checkpointing,
            manual_replacements    = manual_replacements,
            fast_lora_forwards     = fast_lora_forwards,
            fast_residual_stream   = fast_residual_stream,
            accurate_accumulation  = accurate_accumulation,
            epilogue_fusion        = epilogue_fusion,
            max_autotune           = max_autotune,
            shape_padding          = shape_padding,
            cudagraphs             = cudagraphs,
            debug                  = debug,
            fullgraph              = fullgraph,
            import_from_cache      = import_from_cache,
            disable                = disable,
            return_logits          = return_logits,
        )
    pass
    return model_types
pass

# We need an empty logits flag to warn people logits will not be returned anymore unless asked ie
# os.environ['UNSLOTH_RETURN_LOGITS'] = '1'
LOGITS_ERROR_STRING = \
    "Unsloth: Logits are empty from 2024.11 onwards. To get raw logits again, please "\
    'set the environment variable `UNSLOTH_RETURN_LOGITS` to `"1" BEFORE starting to train ie before `trainer.train()`. For example:\n\n'\
    "import os\n"\
    "os.environ['UNSLOTH_RETURN_LOGITS'] = '1'\n"\
    "... trainer.train() ..."

def raise_logits_error(*args, **kwargs): raise NotImplementedError(LOGITS_ERROR_STRING)
def return_none(*args, **kwargs): return None
class EmptyLogits:
    def __init__(self): return
    def raise_getattr_error(self, attr): return return_none if attr == "to" else raise_logits_error
    __getitem__ = raise_logits_error
    __getattr__ = raise_getattr_error
    def __repr__(self): return LOGITS_ERROR_STRING
    def __str__ (self): return LOGITS_ERROR_STRING
pass
EMPTY_LOGITS = EmptyLogits()
functions = dir(torch.Tensor)
for j, function in enumerate(functions):
    if function.startswith("__") and function.endswith("__"):
        exec(f"def raise_{j}(*args, **kwargs): print('{function}')", globals(), locals())
        try: exec(f"EMPTY_LOGITS.{function} = raise_{j}", globals(), locals())
        except: continue
pass<|MERGE_RESOLUTION|>--- conflicted
+++ resolved
@@ -12,11 +12,7 @@
 # See the License for the specific language governing permissions and
 # limitations under the License.
 
-<<<<<<< HEAD
-__version__ = "2025.1.2"
-=======
 __version__ = "2025.1.5"
->>>>>>> d8ad96b0
 
 __all__ = [
     "SUPPORTS_BFLOAT16",
