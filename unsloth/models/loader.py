# Copyright 2023-present Daniel Han-Chen & the Unsloth team. All rights reserved.
#
# Licensed under the Apache License, Version 2.0 (the "License");
# you may not use this file except in compliance with the License.
# You may obtain a copy of the License at
#
#     http://www.apache.org/licenses/LICENSE-2.0
#
# Unless required by applicable law or agreed to in writing, software
# distributed under the License is distributed on an "AS IS" BASIS,
# WITHOUT WARRANTIES OR CONDITIONS OF ANY KIND, either express or implied.
# See the License for the specific language governing permissions and
# limitations under the License.

from ._utils import is_bfloat16_supported, HAS_FLASH_ATTENTION, HAS_FLASH_ATTENTION_SOFTCAPPING
from .granite import FastGraniteModel
from .llama   import FastLlamaModel, logger
from .mistral import FastMistralModel
from .qwen2   import FastQwen2Model
from .cohere  import FastCohereModel
from transformers import AutoConfig
from transformers import __version__ as transformers_version
from peft import PeftConfig, PeftModel
from .loader_utils import get_model_name
import os, contextlib, sys
try:
    from huggingface_hub.utils import get_token
except:
    # Old HF Hub versions <= 0.0.25
    from huggingface_hub.utils._token import get_token
pass
from huggingface_hub import HfFileSystem

# https://github.com/huggingface/transformers/pull/26037 allows 4 bit loading!
from unsloth_zoo.utils import Version, _get_dtype
transformers_version = Version(transformers_version)
SUPPORTS_FOURBIT = transformers_version >= Version("4.37")
SUPPORTS_GEMMA   = transformers_version >= Version("4.38")
SUPPORTS_GEMMA2  = transformers_version >= Version("4.42")
SUPPORTS_LLAMA31 = transformers_version >= Version("4.43.2")
SUPPORTS_LLAMA32 = transformers_version  > Version("4.45.0")
SUPPORTS_GRANITE = transformers_version >= Version("4.46.0")
if SUPPORTS_GEMMA:
    from .gemma  import FastGemmaModel
if SUPPORTS_GEMMA2:
    from .gemma2 import FastGemma2Model
pass
import torch


class FastLanguageModel(FastLlamaModel):
    @staticmethod
    def from_pretrained(
        model_name                 = "unsloth/Llama-3.2-1B-Instruct",
        max_seq_length             = None,
        dtype                      = None,
        load_in_4bit               = True,
        token                      = None,
        device_map                 = "sequential",
        rope_scaling               = None,
        fix_tokenizer              = True,
        trust_remote_code          = False,
        use_gradient_checkpointing = "unsloth",
        resize_model_vocab         = None,
        revision                   = None,
        use_exact_model_name       = False,
        *args, **kwargs,
    ):
        if token is None: token = get_token()
        
        old_model_name = model_name
        if not use_exact_model_name:
            model_name = get_model_name(model_name, load_in_4bit)

        # First check if it's a normal model via AutoConfig
        from huggingface_hub.utils import disable_progress_bars, enable_progress_bars, are_progress_bars_disabled
        was_disabled = are_progress_bars_disabled()
        disable_progress_bars()

        autoconfig_error = None
        peft_error = None
        try:
            model_config = AutoConfig.from_pretrained(
                model_name,
                token = token,
                revision = revision,
                trust_remote_code = trust_remote_code,
            )
            is_model = True
        except Exception as error:
            autoconfig_error = str(error)
            is_model = False
        try:
            peft_config = PeftConfig.from_pretrained(
                model_name,
                token = token,
                revision = revision,
                trust_remote_code = trust_remote_code,
            )
            is_peft = True
        except Exception as error:
            peft_error = str(error)
            is_peft = False
        pass

        # Both config.json and adapter_config.json should not exist!

        # Old transformers versions check
        both_exist = (is_model and is_peft) and not SUPPORTS_LLAMA32
        
        # New transformers need to check manually.
        if SUPPORTS_LLAMA32:
            # Check if folder exists locally
            if os.path.isdir(model_name):
                exist_adapter_config = os.path.exists(os.path.join(model_name, "adapter_config.json"))
                exist_config         = os.path.exists(os.path.join(model_name, "config.json"))
                both_exist = exist_adapter_config and exist_config
            else:
                # Because HfFileSystem assumes linux paths, we need to set the path with forward slashes, even on Windows.
                files = HfFileSystem(token = token).glob(f"{model_name}/*.json")
                files = (os.path.split(x)[-1] for x in files)
                if sum(x == "adapter_config.json" or x == "config.json" for x in files) >= 2:
                    both_exist = True
                pass
            pass
        pass

        # Error out if both LoRA and normal model config exists.
        if both_exist:
            raise RuntimeError(
                "Unsloth: Your repo has a LoRA adapter and a base model.\n"\
                "You have 2 files `config.json` and `adapter_config.json`.\n"\
                "We must only allow one config file.\n"\
                "Please separate the LoRA and base models to 2 repos."
            )

        elif not is_model and not is_peft:
            error = autoconfig_error or peft_error
            # Old transformers version
            if "rope_scaling" in error.lower() and not SUPPORTS_LLAMA31:
                raise ImportError(
                    f"Unsloth: Your transformers version of {transformers_version} does not support new RoPE scaling methods.\n"\
                    f"This includes Llama 3.1. The minimum required version is 4.43.2\n"\
                    f'Try `pip install --upgrade "transformers>=4.43.2"`\n'\
                    f"to obtain the latest transformers build, then restart this session."\
                ) 
            raise RuntimeError(autoconfig_error or peft_error)
        pass

        # Get base model for PEFT:
        if is_peft:
            # Check base model again for PEFT
            model_name = peft_config.base_model_name_or_path
            if not use_exact_model_name:
                model_name = get_model_name(model_name, load_in_4bit)
            model_config = AutoConfig.from_pretrained(
                model_name,
                token = token,
                revision = revision,
                trust_remote_code = trust_remote_code,
            )
        pass

        if not was_disabled: enable_progress_bars()

        model_type = model_config.model_type

        if model_type == "llama":
            scaling_type = None
            if getattr(model_config, "rope_scaling", None) is not None:
                scaling_type1 = model_config.rope_scaling.get("type", None)
                scaling_type2 = model_config.rope_scaling.get("rope_type", None)
                scaling_type = scaling_type1 if scaling_type1 is not None else scaling_type2
            pass

            if scaling_type == "llama3" and not SUPPORTS_LLAMA31:
                raise ImportError(
                    f"Unsloth: Your transformers version of {transformers_version} does not support Llama 3.1.\n"\
                    f"The minimum required version is 4.43.2\n"\
                    f'Try `pip install --upgrade "transformers>=4.43.2"`\n'\
                    f"to obtain the latest transformers build, then restart this session."\
                )

            dispatch_model = FastLlamaModel

        elif model_type == "mistral": dispatch_model = FastMistralModel
        elif model_type == "gemma":
            if not SUPPORTS_GEMMA:
                raise ImportError(
                    f"Unsloth: Your transformers version of {transformers_version} does not support Gemma.\n"\
                    f"The minimum required version is 4.38.\n"\
                    f'Try `pip install --upgrade "transformers>=4.38"`\n'\
                    f"to obtain the latest transformers build, then restart this session."\
                )
            dispatch_model = FastGemmaModel
        elif model_type == "gemma2":
            if not SUPPORTS_GEMMA2:
                raise ImportError(
                    f"Unsloth: Your transformers version of {transformers_version} does not support Gemma2.\n"\
                    f"The minimum required version is 4.42.3.\n"\
                    f'Try `pip install --upgrade "transformers>=4.42.3"`\n'\
                    f"to obtain the latest transformers build, then restart this session."\
                )
            # Also check for softcapping support in flash-attn which is faster!
            if is_bfloat16_supported() and not HAS_FLASH_ATTENTION:
                print(
                    "Unsloth: If you want to finetune Gemma 2, install flash-attn to make it faster!\n"\
                    "To install flash-attn, do the below:\n"\
                    '\npip install --no-deps --upgrade "flash-attn>=2.6.3"'
                )
            elif HAS_FLASH_ATTENTION and not HAS_FLASH_ATTENTION_SOFTCAPPING:
                print(
                    "Unsloth: If you want to finetune Gemma 2, upgrade flash-attn to version 2.6.3 or higher!\n"\
                    "Newer versions support faster and less memory usage kernels for Gemma 2's attention softcapping!\n"\
                    "To update flash-attn, do the below:\n"\
                    '\npip install --no-deps --upgrade "flash-attn>=2.6.3"'
                )
            
            dispatch_model = FastGemma2Model
        elif model_type == "qwen2":
            dispatch_model = FastQwen2Model
        elif model_type == "cohere":
            dispatch_model = FastCohereModel
        elif model_type == "granite":
            dispatch_model = FastGraniteModel
        else:
            raise NotImplementedError(
                f"Unsloth: {model_name} not supported yet!\n"\
                "Maybe you're doing vision finetuning? Please use FastVisionModel instead!\n"\
                "Otherwise, make an issue to https://github.com/unslothai/unsloth!",
            )
        pass

        # Check if this is local model since the tokenizer gets overwritten
        if  os.path.exists(os.path.join(old_model_name, "tokenizer_config.json")) and \
            os.path.exists(os.path.join(old_model_name, "tokenizer.json")) and \
            os.path.exists(os.path.join(old_model_name, "special_tokens_map.json")):

            tokenizer_name = old_model_name
        else:
            tokenizer_name = None
        pass

        model, tokenizer = dispatch_model.from_pretrained(
            model_name        = model_name,
            max_seq_length    = max_seq_length,
            dtype             = _get_dtype(dtype),
            load_in_4bit      = load_in_4bit,
            token             = token,
            device_map        = device_map,
            rope_scaling      = rope_scaling,
            fix_tokenizer     = fix_tokenizer,
            model_patcher     = dispatch_model,
            tokenizer_name    = tokenizer_name,
            trust_remote_code = trust_remote_code,
            revision          = revision if not is_peft else None,
            *args, **kwargs,
        )
        
        if resize_model_vocab is not None:
            model.resize_token_embeddings(resize_model_vocab)
        pass

        # In case the model supports tagging, add the unsloth tag.
        if hasattr(model, "add_model_tags"):
            model.add_model_tags(["unsloth",])
        pass
        if hasattr(tokenizer, "add_model_tags"):
            tokenizer.add_model_tags(["unsloth",])
        pass

        if load_in_4bit:
            # Fix up bitsandbytes config
            quantization_config = \
            {
                # Sometimes torch_dtype is not a string!!
                "bnb_4bit_compute_dtype"           : model.config.to_dict()["torch_dtype"],
                "bnb_4bit_quant_type"              : "nf4",
                "bnb_4bit_use_double_quant"        : True,
                "llm_int8_enable_fp32_cpu_offload" : False,
                "llm_int8_has_fp16_weight"         : False,
                "llm_int8_skip_modules"            : None,
                "llm_int8_threshold"               : 6.0,
                "load_in_4bit"                     : True,
                "load_in_8bit"                     : False,
                "quant_method"                     : "bitsandbytes",
            }
            model.config.update({"quantization_config" : quantization_config})
        pass

        if is_peft:
            # From https://github.com/huggingface/peft/issues/184
            # Now add PEFT adapters
            model.enable_input_require_grads()
            model = PeftModel.from_pretrained(
                model,
                old_model_name,
                token = token,
                revision = revision,
                is_trainable = True,
                trust_remote_code = trust_remote_code,
            )
            # Patch it as well!
            model = dispatch_model.patch_peft_model(model, use_gradient_checkpointing)
        pass
        return model, tokenizer
    pass
pass


from ._utils import (
    patch_compiling_bitsandbytes,
    patch_model_and_tokenizer,
    prepare_model_for_kbit_training,
    patch_unsloth_smart_gradient_checkpointing,
    patch_compiled_autograd,
    process_vision_info,
    unsloth_compile_transformers,
)
from ..kernels import (
    patch_loss_functions,
    post_patch_loss_function,
)
from .vision import FastBaseVisionModel


class FastVisionModel(FastBaseVisionModel):
    @staticmethod
    def from_pretrained(
        model_name                 = "unsloth/Llama-3.2-11B-Vision-Instruct-bnb-4bit",
        max_seq_length             = None, # [TODO] No effect
        dtype                      = None,
        load_in_4bit               = True,
        token                      = None,
        device_map                 = "sequential",
        rope_scaling               = None, # [TODO] No effect
        fix_tokenizer              = True, # [TODO] No effect
        trust_remote_code          = False,
        use_gradient_checkpointing = "unsloth",
        resize_model_vocab         = None, # [TODO] No effect
        revision                   = None,
        return_logits              = False, # Return logits
        fullgraph                  = True, # No graph breaks
<<<<<<< HEAD
=======
        use_exact_model_name       = False,
>>>>>>> 99898da0
        *args, **kwargs,
    ):
        if token is None: token = get_token()

        patch_compiled_autograd()
        patch_compiling_bitsandbytes()
        if use_gradient_checkpointing == "unsloth":
            patch_unsloth_smart_gradient_checkpointing(dtype = dtype)
        
        old_model_name = model_name
<<<<<<< HEAD
        model_name = get_model_name(model_name, load_in_4bit)
=======
        if not use_exact_model_name:
            model_name = get_model_name(model_name, load_in_4bit)
>>>>>>> 99898da0

        # First check if it's a normal model via AutoConfig
        from huggingface_hub.utils import disable_progress_bars, enable_progress_bars, are_progress_bars_disabled
        was_disabled = are_progress_bars_disabled()
        disable_progress_bars()
        
        autoconfig_error = None
        peft_error = None
        try:
            model_config = AutoConfig.from_pretrained(
                model_name,
                token = token,
                revision = revision,
                trust_remote_code = trust_remote_code,
            )
            is_model = True
        except Exception as error:
            autoconfig_error = str(error)
            is_model = False
        try:
            peft_config = PeftConfig.from_pretrained(
                model_name,
                token = token,
                revision = revision,
                trust_remote_code = trust_remote_code,
            )
            is_peft = True
        except Exception as error:
            peft_error = str(error)
            is_peft = False
        pass

        # Both config.json and adapter_config.json should not exist!

        # Old transformers versions check
        both_exist = (is_model and is_peft) and not SUPPORTS_LLAMA32
        
        # New transformers need to check manually.
        if SUPPORTS_LLAMA32:
            # Check if folder exists locally
            if os.path.isdir(model_name):
                exist_adapter_config = os.path.exists(os.path.join(model_name, "adapter_config.json"))
                exist_config         = os.path.exists(os.path.join(model_name, "config.json"))
                both_exist = exist_adapter_config and exist_config
            else:
                files = HfFileSystem(token = token).glob(f"{model_name}/*.json")
                files = (os.path.split(x)[-1] for x in files)
                if sum(x == "adapter_config.json" or x == "config.json" for x in files) >= 2:
                    both_exist = True
                pass
            pass
        pass

        # Error out if both LoRA and normal model config exists.
        if both_exist:
            raise RuntimeError(
                "Unsloth: Your repo has a LoRA adapter and a base model.\n"\
                "You have 2 files `config.json` and `adapter_config.json`.\n"\
                "We must only allow one config file.\n"\
                "Please separate the LoRA and base models to 2 repos."
            )

        elif not is_model and not is_peft:
            error = autoconfig_error or peft_error
            # Old transformers version
            if "rope_scaling" in error.lower() and not SUPPORTS_LLAMA31:
                raise ImportError(
                    f"Unsloth: Your transformers version of {transformers_version} does not support new RoPE scaling methods.\n"\
                    f"This includes Llama 3.1. The minimum required version is 4.43.2\n"\
                    f'Try `pip install --upgrade "transformers>=4.43.2"`\n'\
                    f"to obtain the latest transformers build, then restart this session."\
                ) 
            raise RuntimeError(autoconfig_error or peft_error)
        pass

        # Get base model for PEFT:
        if is_peft:
            # Check base model again for PEFT
            model_name = peft_config.base_model_name_or_path
            if not use_exact_model_name:
                model_name = get_model_name(model_name, load_in_4bit)
            
            model_config = AutoConfig.from_pretrained(
                model_name,
                token = token,
                revision = revision,
                trust_remote_code = trust_remote_code,
            )
        pass

        if not was_disabled: enable_progress_bars()

        with contextlib.redirect_stdout(open(os.devnull, "w")):
            patch_loss_functions(torch_compile = False)
            model_types = unsloth_compile_transformers(
                model_name              = model_name,
                sdpa_dynamic_mask       = True,
                sdpa_bool_masks         = True,
                sdpa_gqa_replace        = True,
                sdpa_dynamic_compile    = True,
                compile_attention       = True,
                disable_causal_masks    = True,
                compile_torch_modules   = True,
                compile_custom_modules  = True,
                compile_function_calls  = True,
                fuse_lm_head            = True,
                gradient_checkpointing  = True,
                manual_replacements     = True,
                fast_lora_forwards      = True,
                fast_residual_stream    = False,
                accurate_accumulation   = True,
                epilogue_fusion         = True,
                max_autotune            = False,
                shape_padding           = True,
                cudagraphs              = False,
                debug                   = False,
                fullgraph               = fullgraph,
                import_from_cache       = False,
                disable                 = False,
                return_logits           = return_logits,
            )
        pass

        # Check if this is local model since the tokenizer gets overwritten
        if  os.path.exists(os.path.join(old_model_name, "tokenizer_config.json")) and \
            os.path.exists(os.path.join(old_model_name, "tokenizer.json")) and \
            os.path.exists(os.path.join(old_model_name, "special_tokens_map.json")):

            tokenizer_name = old_model_name
        else:
            tokenizer_name = None
        pass

        model, tokenizer = FastBaseVisionModel.from_pretrained(
            model_name        = model_name,
            max_seq_length    = max_seq_length,
            dtype             = _get_dtype(dtype),
            load_in_4bit      = load_in_4bit,
            token             = token,
            device_map        = device_map,
            trust_remote_code = trust_remote_code,
            revision          = revision if not is_peft else None,
            model_types       = model_types,
            tokenizer_name    = tokenizer_name,
            *args, **kwargs,
        )
        
        if resize_model_vocab is not None:
            model.resize_token_embeddings(resize_model_vocab)
        pass

        # In case the model supports tagging, add the unsloth tag.
        if hasattr(model, "add_model_tags"):
            model.add_model_tags(["unsloth",])
        pass
        if hasattr(tokenizer, "add_model_tags"):
            tokenizer.add_model_tags(["unsloth",])
        pass

        if load_in_4bit:
            # Fix up bitsandbytes config
            quantization_config = \
            {
                # Sometimes torch_dtype is not a string!!
                "bnb_4bit_compute_dtype"           : model.config.to_dict()["torch_dtype"],
                "bnb_4bit_quant_type"              : "nf4",
                "bnb_4bit_use_double_quant"        : True,
                "llm_int8_enable_fp32_cpu_offload" : False,
                "llm_int8_has_fp16_weight"         : False,
                "llm_int8_skip_modules"            : None,
                "llm_int8_threshold"               : 6.0,
                "load_in_4bit"                     : True,
                "load_in_8bit"                     : False,
                "quant_method"                     : "bitsandbytes",
            }
            model.config.update({"quantization_config" : quantization_config})
        pass

        if is_peft:
            # From https://github.com/huggingface/peft/issues/184
            # Now add PEFT adapters
            model.enable_input_require_grads()
            model = PeftModel.from_pretrained(
                model,
                old_model_name,
                token = token,
                revision = revision,
                is_trainable = True,
                trust_remote_code = trust_remote_code,
            )
            # Patch it as well!
            model = FastBaseVisionModel.patch_peft_model(model, use_gradient_checkpointing)
        pass
        return model, tokenizer
    pass
pass<|MERGE_RESOLUTION|>--- conflicted
+++ resolved
@@ -341,10 +341,7 @@
         revision                   = None,
         return_logits              = False, # Return logits
         fullgraph                  = True, # No graph breaks
-<<<<<<< HEAD
-=======
         use_exact_model_name       = False,
->>>>>>> 99898da0
         *args, **kwargs,
     ):
         if token is None: token = get_token()
@@ -355,12 +352,8 @@
             patch_unsloth_smart_gradient_checkpointing(dtype = dtype)
         
         old_model_name = model_name
-<<<<<<< HEAD
-        model_name = get_model_name(model_name, load_in_4bit)
-=======
         if not use_exact_model_name:
             model_name = get_model_name(model_name, load_in_4bit)
->>>>>>> 99898da0
 
         # First check if it's a normal model via AutoConfig
         from huggingface_hub.utils import disable_progress_bars, enable_progress_bars, are_progress_bars_disabled
